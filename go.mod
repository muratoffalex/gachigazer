module github.com/muratoffalex/gachigazer

go 1.24.0

toolchain go1.24.5

require (
	github.com/Davincible/goinsta/v3 v3.2.6
	github.com/OvyFlash/telegram-bot-api v0.0.0-20250723080846-4b7dce3e82ce
	github.com/PuerkitoBio/goquery v1.10.3
	github.com/knadh/koanf v1.5.0
	github.com/lrstanley/go-ytdlp v1.2.4
	github.com/nicksnyder/go-i18n/v2 v2.6.0
	github.com/sirupsen/logrus v1.9.3
	golang.org/x/net v0.44.0
	modernc.org/sqlite v1.38.2
)

require github.com/ulikunitz/xz v0.5.13 // indirect

require (
	github.com/cenkalti/backoff/v4 v4.3.0 // indirect
	github.com/coder/websocket v1.8.13 // indirect
	github.com/dlclark/regexp2 v1.11.5 // indirect
	github.com/fatih/color v1.18.0 // indirect
	github.com/ghodss/yaml v1.0.0 // indirect
	github.com/go-faster/errors v0.7.1 // indirect
	github.com/go-faster/jx v1.1.0 // indirect
	github.com/go-faster/xor v1.0.0 // indirect
	github.com/go-faster/yaml v0.4.6 // indirect
	github.com/gotd/ige v0.2.2 // indirect
	github.com/gotd/neo v0.1.5 // indirect
	github.com/gotd/td v0.131.0
	github.com/klauspost/compress v1.18.0 // indirect
	github.com/mattn/go-colorable v0.1.14 // indirect
	github.com/ogen-go/ogen v1.14.0 // indirect
	github.com/segmentio/asm v1.2.0 // indirect
	go.opentelemetry.io/otel v1.37.0 // indirect
	go.opentelemetry.io/otel/metric v1.37.0 // indirect
	go.opentelemetry.io/otel/trace v1.37.0 // indirect
	go.uber.org/atomic v1.11.0 // indirect
	go.uber.org/multierr v1.11.0 // indirect
	go.uber.org/zap v1.27.0 // indirect
	golang.org/x/mod v0.27.0 // indirect
	golang.org/x/sync v0.17.0 // indirect
	golang.org/x/tools v0.36.0 // indirect
	gopkg.in/yaml.v2 v2.4.0 // indirect
	rsc.io/qr v0.2.0 // indirect
)

require (
	github.com/BurntSushi/toml v1.5.0
	github.com/ProtonMail/go-crypto v1.3.0 // indirect
	github.com/andybalholm/cascadia v1.3.3 // indirect
	github.com/chromedp/cdproto v0.0.0-20250803210736-d308e07a266d // indirect
	github.com/chromedp/chromedp v0.14.1 // indirect
	github.com/chromedp/sysutil v1.1.0 // indirect
	github.com/cloudflare/circl v1.6.1 // indirect
	github.com/dustin/go-humanize v1.0.1 // indirect
	github.com/fsnotify/fsnotify v1.9.0 // indirect
	github.com/go-json-experiment/json v0.0.0-20250813233538-9b1f9ea2e11b // indirect
	github.com/gobwas/httphead v0.1.0 // indirect
	github.com/gobwas/pool v0.2.1 // indirect
	github.com/gobwas/ws v1.4.0 // indirect
	github.com/google/uuid v1.6.0
	github.com/joho/godotenv v1.5.1 // indirect
	github.com/mattn/go-isatty v0.0.20 // indirect
	github.com/mitchellh/copystructure v1.2.0 // indirect
	github.com/mitchellh/mapstructure v1.5.0 // indirect
	github.com/mitchellh/reflectwalk v1.0.2 // indirect
	github.com/ncruces/go-strftime v0.1.9 // indirect
	github.com/pelletier/go-toml v1.9.5 // indirect
	github.com/pkg/errors v0.9.1 // indirect
	github.com/remyoudompheng/bigfft v0.0.0-20230129092748-24d4a6f8daec // indirect
	golang.org/x/crypto v0.42.0 // indirect
	golang.org/x/exp v0.0.0-20250819193227-8b4c13bb791b // indirect
<<<<<<< HEAD
	golang.org/x/sys v0.35.0 // indirect
=======
	golang.org/x/sys v0.36.0 // indirect
>>>>>>> 4ba002e5
	golang.org/x/text v0.29.0
	golang.org/x/time v0.13.0
	modernc.org/libc v1.66.7 // indirect
	modernc.org/mathutil v1.7.1 // indirect
	modernc.org/memory v1.11.0 // indirect
)<|MERGE_RESOLUTION|>--- conflicted
+++ resolved
@@ -74,11 +74,7 @@
 	github.com/remyoudompheng/bigfft v0.0.0-20230129092748-24d4a6f8daec // indirect
 	golang.org/x/crypto v0.42.0 // indirect
 	golang.org/x/exp v0.0.0-20250819193227-8b4c13bb791b // indirect
-<<<<<<< HEAD
-	golang.org/x/sys v0.35.0 // indirect
-=======
 	golang.org/x/sys v0.36.0 // indirect
->>>>>>> 4ba002e5
 	golang.org/x/text v0.29.0
 	golang.org/x/time v0.13.0
 	modernc.org/libc v1.66.7 // indirect
